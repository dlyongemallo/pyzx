--- conflicted
+++ resolved
@@ -149,17 +149,10 @@
     index = 0
     def __str__(self) -> str:
         attribs = []
-<<<<<<< HEAD
         if hasattr(self, "control"): attribs.append(str(self.control))
         if hasattr(self, "target"): attribs.append(str(self.target))
-        if hasattr(self, "phase") and self.printphase:                  # type: ignore 
-            attribs.append("phase={!s}".format(self.phase))             # type: ignore 
-=======
-        if hasattr(self, "control"): attribs.append(str(self.control))  # type: ignore # See issue #1424
-        if hasattr(self, "target"): attribs.append(str(self.target))    # type: ignore #https://github.com/python/mypy/issues/1424
         if hasattr(self, "phase") and self.print_phase:
             attribs.append("phase={!s}".format(self.phase))
->>>>>>> 0057139e
         return "{}{}({})".format(
                         self.name,
                         ("*" if (hasattr(self,"adjoint") and self.adjoint) else ""),
@@ -205,17 +198,10 @@
 
     def to_adjoint(self: Tvar) -> Tvar:
         g = self.copy()
-<<<<<<< HEAD
-        if hasattr(g, "phase"): 
-            g.phase = -g.phase          # type: ignore
-        if hasattr(g, "adjoint"):
-            g.adjoint = not g.adjoint
-=======
         if hasattr(g, "phase"):
             g.phase = -g.phase
         if hasattr(g, "adjoint"):
-            g.adjoint = not g.adjoint   # type: ignore
->>>>>>> 0057139e
+            g.adjoint = not g.adjoint
         return g
 
     def tcount(self) -> int:
