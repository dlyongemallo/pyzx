--- conflicted
+++ resolved
@@ -119,7 +119,6 @@
 def circuit_layout(g,keys = ('r','q')):
     return {v:(g.row(v),-g.qubit(v)) for v in g.vertices()}
 
-<<<<<<< HEAD
 def draw_many(circ_list, whichpyzx=None):
     if whichpyzx is None:
         whichpyzx = range(len(circ_list))
@@ -140,7 +139,6 @@
     else:
         fig1 = None
         
-=======
 def arrange_scalar_diagram(g):
     g.normalise()
     rs = g.rows()
@@ -184,7 +182,6 @@
         g = g.to_graph(zh=True)
     fig1 = plt.figure(figsize=figsize)
     ax = fig1.add_axes([0, 0, 1, 1], frameon=False)
->>>>>>> 78376a0b
     ax.xaxis.set_visible(False)
     ax.yaxis.set_visible(False)
     vs_on_row = dict()  # count the vertices on each row
@@ -242,7 +239,6 @@
         p = layout[v]
         t = g.type(v)
         a = g.phase(v)
-<<<<<<< HEAD
         
         sz = 0.2
         col = 'black'
@@ -253,7 +249,6 @@
         ax.add_patch(patches.Circle(p, sz, facecolor=col, edgecolor='black', zorder=1))
         if labels: ax.text(p[0]+0.25, p[1]+0.25, str(v), ha='center', color='gray', fontsize=8)
         if a: ax.text(p[0], p[1]-0.5, phase_to_s(a), ha='center', color='blue', fontsize=12)
-=======
         a_offset = 0.5
 
         if t == 1:
@@ -268,7 +263,6 @@
 
         if labels: plt.text(p[0]+0.25, p[1]+0.25, str(v), ha='center', color='gray', fontsize=5)
         if a: plt.text(p[0], p[1]-a_offset, phase_to_s(a, t), ha='center', color='blue', fontsize=8)
->>>>>>> 78376a0b
     
     ax.axis('equal')
     plt.close()
